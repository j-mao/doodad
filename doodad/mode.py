--- conflicted
+++ resolved
@@ -399,9 +399,6 @@
 
         sio.write("aws ec2 create-tags --resources $EC2_INSTANCE_ID --tags Key=Name,Value={exp_name} --region {aws_region}\n".format(
             exp_name=exp_name, aws_region=self.region))
-<<<<<<< HEAD
-=======
-        sio.write("mkdir -p {log_dir}\n".format(log_dir=log_dir))
 
         if self.gpu:
             #sio.write('echo "LSMOD NVIDIA:"\n')
@@ -425,7 +422,6 @@
             sio.write("echo 'Testing nvidia-smi inside docker'\n")
             sio.write("nvidia-docker run --rm {docker_image} nvidia-smi\n".format(docker_image=self.docker_image))
 
->>>>>>> d0254af2
         if self.checkpoint and self.checkpoint.restore:
             raise NotImplementedError()
         else:
